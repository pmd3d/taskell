# Taskell

A CLI kanban board/task manager, written in Haskell

- Per project task lists
- Stored using Markdown (or JSON)
- Clean diffs for easy version control
- `vim` style key-bindings

![Demo](https://github.com/smallhadroncollider/taskell/blob/img/demo.gif?raw=true)

## Installation

### Homebrew (Mac)

You can install Taskell on your Mac using [Homebrew](https://brew.sh):

```bash
brew install smallhadroncollider/taskell/taskell
```

There are bottles (binaries) available for High Sierra and Sierra. If these are not available for your computer, Homebrew will build Taskell from scratch using [Stack](https://docs.haskellstack.org/), which can take a while, particularly on older machines.

### Debian/Ubuntu

[A `.deb` package is available for Debian/Ubuntu](https://github.com/smallhadroncollider/taskell/releases). Download it and install with `dpkg -i <package-name>`.

### Binaries

[A binary is available for Mac and Linux](https://github.com/smallhadroncollider/taskell/releases). Download it and copy it to a directory in your `$PATH` (e.g. `/usr/local/bin` or `/usr/bin`).

## Running

- `taskell`: will use `taskell.md` in the cwd - offers to create if not found
- `taskell filename.md`: will use `filename.md` in the cwd - offers to create if not found

## Controls

- `a`: add a task to bottom (`Enter`/`Esc` to stop)
- `o`: add a task below
- `O`: add a task above
- `e`/`i`/`A`: edit a task (`Enter`/`Esc` to stop)
- `C`: change task
- `j`: move down
- `k`: move up
- `h`: move left
- `l`: move right
- `G`: go to bottom of list
- `1`-`9`: select list
- `J`: shift task down
- `K`: shift task up
- `H`: shift task left (current selection follows task)
- `L`: shift task right (current selection follows task)
- `Space`: shift task right (current selection stays put)
- `D`: delete task
- `u`: undo
- `N`: new list
- `E`: edit list title (`Enter`/`Esc` to stop)
- `X`: delete list
- `<`/`>`: move list left/right
- `/`: search (`Enter` to navigate, `Esc` to leave)
- `q`: quit

### Tips

- If you're using a simple two-column "To Do" and "Done" then use the space bar to mark an item as complete while staying in the "To Do" list. If you're using a more complicated column setup then you will want to use `H`/`L` to move tasks between columns.

## Storage

Stores in a local `taskell.md` file:

```md
## To Do

- Do this

## Done

- Do That
```

<<<<<<< HEAD
Taskell also supports `.json` files

=======
>>>>>>> a3cf9505
---

## Roadmap

See [roadmap.md](https://github.com/smallhadroncollider/taskell/blob/develop/roadmap.md) for planned features<|MERGE_RESOLUTION|>--- conflicted
+++ resolved
@@ -79,11 +79,6 @@
 - Do That
 ```
 
-<<<<<<< HEAD
-Taskell also supports `.json` files
-
-=======
->>>>>>> a3cf9505
 ---
 
 ## Roadmap
